XASSET_LOCATION_TAG = 'c4x'
XASSET_SRCREF_PREFIX = 'xasset:'

XASSET_THUMBNAIL_TAIL_NAME = '.jpg'

import os
import logging
import StringIO

from xmodule.modulestore import Location
from .django import contentstore
from PIL import Image

class StaticContent(object):
    def __init__(self, loc, name, content_type, data, last_modified_at=None, thumbnail_location=None, import_path=None):
        self.location = loc
        self.name = name #a display string which can be edited, and thus not part of the location which needs to be fixed
        self.content_type = content_type
        self.data = data
        self.last_modified_at = last_modified_at
<<<<<<< HEAD
        self.thumbnail_location = thumbnail_location
        # optional information about where this file was imported from. This is needed to support import/export 
        # cycles
        self.import_path = import_path
=======
        self.thumbnail_location = Location(thumbnail_location)
>>>>>>> 53b73ca3

    @property
    def is_thumbnail(self):
        return self.location.category == 'thumbnail'

    @staticmethod
    def generate_thumbnail_name(original_name):
        return ('{0}'+XASSET_THUMBNAIL_TAIL_NAME).format(os.path.splitext(original_name)[0])

    @staticmethod
    def compute_location(org, course, name, revision=None, is_thumbnail=False):
        name = name.replace('/', '_')
        return Location([XASSET_LOCATION_TAG, org, course, 'asset' if not is_thumbnail else 'thumbnail', Location.clean(name), revision])

    def get_id(self):
        return StaticContent.get_id_from_location(self.location)

    def get_url_path(self):
        return StaticContent.get_url_path_from_location(self.location)
    
    @staticmethod
    def get_url_path_from_location(location):
        if location is not None:
            return "/{tag}/{org}/{course}/{category}/{name}".format(**location.dict())
        else:
            return None

    @staticmethod
    def get_base_url_path_for_course_assets(loc):
        if loc is not None:
            return "/c4x/{org}/{course}/asset".format(**loc.dict())

    @staticmethod
    def get_id_from_location(location):
        return { 'tag':location.tag, 'org' : location.org, 'course' : location.course,
                   'category' : location.category, 'name' : location.name, 
                   'revision' : location.revision}
    @staticmethod
    def get_location_from_path(path):
        # remove leading / character if it is there one
        if path.startswith('/'):
            path = path[1:]
        
        return Location(path.split('/'))

    @staticmethod
    def get_id_from_path(path):
        return get_id_from_location(get_location_from_path(path))

    @staticmethod
    def convert_legacy_static_url(path, course_namespace):
        loc = StaticContent.compute_location(course_namespace.org, course_namespace.course, path)
        return StaticContent.get_url_path_from_location(loc)


    

class ContentStore(object):
    '''
    Abstraction for all ContentStore providers (e.g. MongoDB)
    '''
    def save(self, content):
        raise NotImplementedError

    def find(self, filename):
        raise NotImplementedError

    def get_all_content_for_course(self, location):
        '''
        Returns a list of all static assets for a course. The return format is a list of dictionary elements. Example:

            [

            {u'displayname': u'profile.jpg', u'chunkSize': 262144, u'length': 85374, 
            u'uploadDate': datetime.datetime(2012, 10, 3, 5, 41, 54, 183000), u'contentType': u'image/jpeg', 
            u'_id': {u'category': u'asset', u'name': u'profile.jpg', u'course': u'6.002x', u'tag': u'c4x', 
            u'org': u'MITx', u'revision': None}, u'md5': u'36dc53519d4b735eb6beba51cd686a0e'}, 

            {u'displayname': u'profile.thumbnail.jpg', u'chunkSize': 262144, u'length': 4073, 
            u'uploadDate': datetime.datetime(2012, 10, 3, 5, 41, 54, 196000), u'contentType': u'image/jpeg', 
            u'_id': {u'category': u'asset', u'name': u'profile.thumbnail.jpg', u'course': u'6.002x', u'tag': u'c4x', 
            u'org': u'MITx', u'revision': None}, u'md5': u'ff1532598830e3feac91c2449eaa60d6'},

            ....

            ]
        '''
        raise NotImplementedError

    def generate_thumbnail(self, content):
        thumbnail_content = None
        # if we're uploading an image, then let's generate a thumbnail so that we can
        # serve it up when needed without having to rescale on the fly
        if content.content_type is not None and content.content_type.split('/')[0] == 'image':
            try:
                # use PIL to do the thumbnail generation (http://www.pythonware.com/products/pil/)
                # My understanding is that PIL will maintain aspect ratios while restricting
                # the max-height/width to be whatever you pass in as 'size'
                # @todo: move the thumbnail size to a configuration setting?!?
                im = Image.open(StringIO.StringIO(content.data))

                # I've seen some exceptions from the PIL library when trying to save palletted 
                # PNG files to JPEG. Per the google-universe, they suggest converting to RGB first.
                im = im.convert('RGB')
                size = 128, 128
                im.thumbnail(size, Image.ANTIALIAS)
                thumbnail_file = StringIO.StringIO()
                im.save(thumbnail_file, 'JPEG')
                thumbnail_file.seek(0)
            
                # use a naming convention to associate originals with the thumbnail
                thumbnail_name = StaticContent.generate_thumbnail_name(content.location.name)

                # then just store this thumbnail as any other piece of content
                thumbnail_file_location = StaticContent.compute_location(content.location.org, content.location.course, 
                                                                                  thumbnail_name, is_thumbnail = True)
                thumbnail_content = StaticContent(thumbnail_file_location, thumbnail_name, 
                                                  'image/jpeg', thumbnail_file)

                contentstore().save(thumbnail_content)

            except Exception, e:
                # log and continue as thumbnails are generally considered as optional
                logging.exception("Failed to generate thumbnail for {0}. Exception: {1}".format(content.location, str(e)))

        return thumbnail_content



<|MERGE_RESOLUTION|>--- conflicted
+++ resolved
@@ -18,14 +18,10 @@
         self.content_type = content_type
         self.data = data
         self.last_modified_at = last_modified_at
-<<<<<<< HEAD
-        self.thumbnail_location = thumbnail_location
+        self.thumbnail_location = Location(thumbnail_location)
         # optional information about where this file was imported from. This is needed to support import/export 
         # cycles
         self.import_path = import_path
-=======
-        self.thumbnail_location = Location(thumbnail_location)
->>>>>>> 53b73ca3
 
     @property
     def is_thumbnail(self):
