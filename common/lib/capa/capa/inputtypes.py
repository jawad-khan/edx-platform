--- conflicted
+++ resolved
@@ -733,55 +733,6 @@
         return {'previewer': '/static/js/capa/chemical_equation_preview.js',}
 
 registry.register(ChemicalEquationInput)
-
-<<<<<<< HEAD
-#-----------------------------------------------------------------------------
-
-class OpenEndedInput(InputTypeBase):
-    """
-    A text area input for code--uses codemirror, does syntax highlighting, special tab handling,
-    etc.
-    """
-
-    template = "openendedinput.html"
-    tags = ['openendedinput']
-
-    # pulled out for testing
-    submitted_msg = ("Feedback not yet available.  Reload to check again. "
-                     "Once the problem is graded, this message will be "
-                     "replaced with the grader's feedback.")
-
-    @classmethod
-    def get_attributes(cls):
-        """
-        Convert options to a convenient format.
-        """
-        return [Attribute('rows', '30'),
-                Attribute('cols', '80'),
-                Attribute('hidden', ''),
-                ]
-
-    def setup(self):
-        """
-        Implement special logic: handle queueing state, and default input.
-        """
-        # if no student input yet, then use the default input given by the problem
-        if not self.value:
-            self.value = self.xml.text
-
-        # Check if problem has been queued
-        self.queue_len = 0
-        # Flag indicating that the problem has been queued, 'msg' is length of queue
-        if self.status == 'incomplete':
-            self.status = 'queued'
-            self.queue_len = self.msg
-            self.msg = self.submitted_msg
-
-    def _extra_context(self):
-        """Defined queue_len, add it """
-        return {'queue_len': self.queue_len,}
-
-registry.register(OpenEndedInput)
 
 #-----------------------------------------------------------------------------
 
@@ -922,6 +873,4 @@
 
 registry.register(RubricInput)
 
-=======
->>>>>>> b067b0bf
 #-----------------------------------------------------------------------------