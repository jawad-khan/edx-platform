--- conflicted
+++ resolved
@@ -35,13 +35,8 @@
 from course_modes.models import CourseMode
 
 from open_ended_grading import open_ended_notifications
-<<<<<<< HEAD
 from student.models import UserTestGroup, CourseEnrollment, UserProfile
-from student.views import course_from_id, single_course_reverification_info
-=======
-from student.models import UserTestGroup, CourseEnrollment
 from student.views import single_course_reverification_info
->>>>>>> 2e36fb29
 from util.cache import cache, cache_if_anonymous
 from xblock.fragment import Fragment
 from xmodule.modulestore.django import modulestore
@@ -567,20 +562,12 @@
         settings.FEATURES.get('ENABLE_MKTG_SITE', False)
     ):
         raise Http404
-<<<<<<< HEAD
-
-    course = get_course_with_access(request.user, course_id, 'see_exists')
+    course_key = SlashSeparatedCourseKey.from_deprecated_string(course_id)
+    course = get_course_with_access(request.user, 'see_exists', course_key)
     regularly_registered = (registered_for_course(course, request.user) and
                             UserProfile.has_registered(request.user))
-    staff_access = has_access(request.user, course, 'staff')
-    studio_url = get_studio_url(course_id, 'settings/details')
-=======
-    course_key = SlashSeparatedCourseKey.from_deprecated_string(course_id)
-    course = get_course_with_access(request.user, 'see_exists', course_key)
-    registered = registered_for_course(course, request.user)
     staff_access = has_access(request.user, 'staff', course)
     studio_url = get_studio_url(course_key, 'settings/details')
->>>>>>> 2e36fb29
 
     if has_access(request.user, 'load', course):
         course_target = reverse('info', args=[course.id.to_deprecated_string()])
@@ -690,16 +677,11 @@
 
     Course staff are allowed to see the progress of students in their class.
     """
-<<<<<<< HEAD
     if not UserProfile.has_registered(request.user):
         raise Http404
 
-    course = get_course_with_access(request.user, course_id, 'load', depth=None)
-    staff_access = has_access(request.user, course, 'staff')
-=======
     course = get_course_with_access(request.user, 'load', course_key, depth=None)
     staff_access = has_access(request.user, 'staff', course)
->>>>>>> 2e36fb29
 
     if student_id is None or student_id == request.user.id:
         # always allowed to see your own profile
@@ -884,10 +866,6 @@
         (django response object):  HTTP response.  404 if course is not found, otherwise 200 with JSON body.
     """
     try:
-<<<<<<< HEAD
-        course = get_course(course_id, depth=2)
-    except ValueError:  # get_course raises ValueError if course_id is invalid or doesn't refer to a course
-=======
         course_key = SlashSeparatedCourseKey.from_deprecated_string(course_id)
     except InvalidKeyError:
         return HttpResponse(status=404)
@@ -895,16 +873,11 @@
     try:
         course = get_course(course_key, depth=2)
     except ValueError:
->>>>>>> 2e36fb29
         return HttpResponse(status=404)
 
     anonymous_user = AnonymousUser()
     anonymous_user.known = False  # make these "noauth" requests like module_render.handle_xblock_callback_noauth
-<<<<<<< HEAD
-    lti_descriptors = modulestore().get_items(Location("i4x", course.org, course.number, "lti", None), course.id)
-=======
     lti_descriptors = modulestore().get_items(course.id, category='lti')
->>>>>>> 2e36fb29
 
     lti_noauth_modules = [
         get_module_for_descriptor(
@@ -912,19 +885,11 @@
             request,
             descriptor,
             FieldDataCache.cache_for_descriptor_descendents(
-<<<<<<< HEAD
-                course_id,
-                anonymous_user,
-                descriptor
-            ),
-            course_id
-=======
                 course_key,
                 anonymous_user,
                 descriptor
             ),
             course_key
->>>>>>> 2e36fb29
         )
         for descriptor in lti_descriptors
     ]
