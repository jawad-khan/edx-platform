--- conflicted
+++ resolved
@@ -4,21 +4,12 @@
    <div class="prompt">
     ${prompt|n}
    </div>
-<<<<<<< HEAD
-  <h4>${_("Response")}</h4>
-<textarea rows="${rows}" cols="${cols}" name="answer" class="answer short-form-response" id="input_${id}" placeholder="${previous_answer|h}">
-% if state != 'initial':
-${previous_answer|h}
-% endif
-</textarea>
-=======
-    <div class="visibility-control visibility-control-response">
+   <div class="visibility-control visibility-control-response">
         <div class="inner">
         </div>
         <span class="section-header section-header-response">${_("Response")}</span>
-    </div>
+   </div>
   <textarea rows="${rows}" cols="${cols}" name="answer" class="answer short-form-response" id="input_${id}">${previous_answer|h}</textarea>
->>>>>>> 14708aa3
 
   <div class="message-wrapper"></div>
   <div class="grader-status">
